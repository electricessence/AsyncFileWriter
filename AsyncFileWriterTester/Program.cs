--- conflicted
+++ resolved
@@ -1,15 +1,4 @@
-<<<<<<< HEAD
-﻿using Open;
 using System;
-using System.Collections.Concurrent;
-using System.Collections.Generic;
-using System.Diagnostics;
-using System.IO;
-using System.Linq;
-using System.Threading;
-=======
-﻿using System;
->>>>>>> b4f9a52b
 using System.Threading.Tasks;
 
 namespace AsyncFileWriterTester
@@ -18,173 +7,6 @@
 	{
 		static async Task Main(string[] args)
 		{
-<<<<<<< HEAD
-			//await TestSynchronizedFileStream();
-			await TestAsyncFileWriter(100000);
-			await TestAsyncFileWriter(10000);
-			await TestAsyncFileWriter(1000);
-			await TestAsyncFileWriter(100);
-			//await TestMultipleFileStreams();
-
-			Console.WriteLine("Press ENTER to continue.");
-			Console.ReadLine();
-		}
-
-		static SemaphoreSlim semaphoreSlim = new SemaphoreSlim(1);
-
-		static Task TestSynchronizedFileStream()
-		{
-			Console.WriteLine($"Synchronized file stream benchmark.");
-			return TestAsync(async (filePath, handler) =>
-			{
-				using (var fs = new FileStream(filePath, FileMode.Append, FileAccess.Write, FileShare.None, bufferSize: 4096 * 4, useAsync: true))
-				using (var sw = new StreamWriter(fs))
-				{
-					await handler(async s =>
-					{
-						await semaphoreSlim.WaitAsync().ConfigureAwait(false);
-						try
-						{
-							await sw.WriteAsync(s).ConfigureAwait(false);
-						}
-						finally
-						{
-							semaphoreSlim.Release();
-						}
-					});
-
-					// FlushAsync here rather than block in Dispose on Flush
-					await sw.FlushAsync().ConfigureAwait(false);
-					await fs.FlushAsync().ConfigureAwait(false);
-				}
-			});
-		}
-
-		static Task TestMultipleFileStreams()
-		{
-			Console.WriteLine($"Multiple file stream benchmark.");
-			return TestAsync(async (filePath, handler) =>
-			{
-				await handler(async s =>
-				{
-					using (var fs = new FileStream(filePath, FileMode.Append, FileAccess.Write, FileShare.Write, bufferSize: 4096 * 4, useAsync: true))
-					using (var sw = new StreamWriter(fs))
-					{
-						await sw.WriteAsync(s).ConfigureAwait(false);
-
-						// FlushAsync here rather than block in Dispose on Flush
-						await sw.FlushAsync().ConfigureAwait(false);
-						await fs.FlushAsync().ConfigureAwait(false);
-					}
-				});
-			});
-		}
-
-		static Task TestAsyncFileWriter(int boundedCapacity = -1)
-		{
-			Console.WriteLine("{0:#,##0} bounded capacity.", boundedCapacity);
-			return TestAsync(async (filePath, asyncHandler) =>
-			{
-				var writer = new AsyncFileWriter(filePath, boundedCapacity);
-				try
-				{
-					await asyncHandler(s => writer.AddAsync(s)).ConfigureAwait(false);
-				}
-				finally
-				{
-					await writer.DisposeAsync().ConfigureAwait(false);
-				}
-			});
-		}
-
-		static ConcurrentBag<Telemetry> Counter = new ConcurrentBag<Telemetry>();
-		static int count = 0;
-
-		struct Telemetry
-		{
-			public int Bytes;
-			public TimeSpan Time;
-		}
-
-		static async Task TestAsync(Func<string, Func<Func<string, Task>, Task>, Task> context)
-		{
-			Counter.Clear();
-			count = 0;
-
-			var dir = Environment.CurrentDirectory;
-			var filePath = Path.Combine(dir, "AsyncFileWriterTest.txt");
-			File.Delete(filePath); // Start from scratch. (comment out for further appends.)
-
-			var sw = Stopwatch.StartNew();
-			await context(filePath, asyncHandler => RunAsync(asyncHandler)).ConfigureAwait(false);
-
-			Console.WriteLine($"Total Time: {sw.Elapsed.TotalSeconds} seconds");
-			Console.WriteLine($"Total Bytes: {Counter.Aggregate((b, c) => new Telemetry() { Bytes = b.Bytes + c.Bytes }).Bytes:#,##0}");
-			Console.WriteLine($"Total Wait Time: {Counter.Aggregate((b, c) => new Telemetry() { Time = b.Time + c.Time }).Time}");
-			Console.WriteLine("------------------------");
-			Console.WriteLine();
-		}
-
-		static async Task RunAsync(Func<string, Task> asyncHandler)
-		{
-			await ParallelAsync.ForAsync(0, 10000, (i, s) => WriteAsync(i, s), asyncHandler).ConfigureAwait(false);
-			await ParallelAsync.ForAsync(10000, 20000, (i, s) => WriteAsync(i, s), asyncHandler).ConfigureAwait(false);
-
-			//writer.Fault(new Exception("Stop!"));
-
-			await Task.Delay(1);
-			await ParallelAsync.ForAsync(20000, 100000, (i, s) => WriteAsync(i, s), asyncHandler).ConfigureAwait(false);
-
-			await Task.Delay(1000); // Demonstrate that when nothing buffered the active stream closes.
-			await ParallelAsync.ForAsync(100000, 1000000, (i, s) => WriteAsync(i, s), asyncHandler).ConfigureAwait(false);
-
-			//Console.WriteLine("Total Posted: {0:#,##0}", count);
-		}
-
-		static async Task WriteAsync(int i, Func<string, Task> asyncHandler)
-		{
-			var message = $"{i}) {DateTime.Now}\n 00000000000000000000000000000000111111111111111111111111111222222222222222222222222222";
-			var t = Stopwatch.StartNew();
-			await asyncHandler(message).ConfigureAwait(false);
-			t.Stop();
-			Counter.Add(new Telemetry() { Time = t.Elapsed, Bytes = message.Length });
-			Interlocked.Increment(ref count);
-		}
-
-		static async Task Dump<T>(ISourceBlock<T> source, ITargetBlock<T> target)
-		{
-			using (source.LinkTo(target, new DataflowLinkOptions { PropagateCompletion = true }))
-			{
-				source.Complete();
-				await source.Completion.ConfigureAwait(false);
-			}
-			await target.Completion.ConfigureAwait(false);
-		}
-	}
-
-	static class ParallelAsync
-	{
-		public static Task ForAsync<TState>(int fromInclusive, int toExclusive, Func<int, TState, Task> bodyAsync, TState state)
-		{
-			int procCount = Environment.ProcessorCount;
-			int groupSize = (toExclusive - fromInclusive) / procCount;
-
-			List<Task> tasks = new List<Task>();
-			for (int p = 0; p < procCount; p++)
-			{
-				var start = fromInclusive + groupSize * p;
-				var end = p == procCount - 1 ? toExclusive : fromInclusive + groupSize * (p + 1);
-				tasks.Add(Task.Run(() => ForAsyncPartition(start, end, bodyAsync, state)));
-			}
-
-			return Task.WhenAll(tasks);
-		}
-
-		private static async Task ForAsyncPartition<TState>(int fromInclusive, int toExclusive, Func<int, TState, Task> bodyAsync, TState state)
-		{
-			for (var i = fromInclusive; i < toExclusive; i++)
-				await bodyAsync(i, state).ConfigureAwait(false);
-=======
 			Console.WriteLine("TESTS WITH PARTIAL BLOCKING:");
 			Console.WriteLine();
 
@@ -208,7 +30,6 @@
 
 			Console.WriteLine("Press ENTER to continue.");
 			Console.ReadLine();
->>>>>>> b4f9a52b
 		}
 	}
 }